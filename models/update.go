// Copyright 2014 The Gogs Authors. All rights reserved.
// Use of this source code is governed by a MIT-style
// license that can be found in the LICENSE file.

package models

import (
	"container/list"
	"fmt"
	"os/exec"
	"strings"

	"github.com/gogits/git"

	"github.com/gogits/gogs/modules/base"
	"github.com/gogits/gogs/modules/log"
)

<<<<<<< HEAD
func Update(refName, oldCommitId, newCommitId, userName, repoUserName, repoName string, userId int64) {
	//fmt.Println(refName, oldCommitId, newCommitId)
	//fmt.Println(userName, repoUserName, repoName)
=======
func Update(refName, oldCommitId, newCommitId, userName, repoUserName, repoName string, userId int64) error {
>>>>>>> ee9b7f32
	isNew := strings.HasPrefix(oldCommitId, "0000000")
	if isNew &&
		strings.HasPrefix(newCommitId, "0000000") {
		return fmt.Errorf("old rev and new rev both 000000")
	}

	f := RepoPath(repoUserName, repoName)

	gitUpdate := exec.Command("git", "update-server-info")
	gitUpdate.Dir = f
	gitUpdate.Run()

	isDel := strings.HasPrefix(newCommitId, "0000000")
	if isDel {
		log.GitLogger.Info("del rev", refName, "from", userName+"/"+repoName+".git", "by", userId)
		return nil
	}

	repo, err := git.OpenRepository(f)
	if err != nil {
		return fmt.Errorf("runUpdate.Open repoId: %v", err)
	}

	newCommit, err := repo.GetCommit(newCommitId)
	if err != nil {
		return fmt.Errorf("runUpdate GetCommit of newCommitId: %v", err)
	}

	var l *list.List
	// if a new branch
	if isNew {
		l, err = newCommit.CommitsBefore()
		if err != nil {
			return fmt.Errorf("Find CommitsBefore erro: %v", err)
		}
	} else {
		l, err = newCommit.CommitsBeforeUntil(oldCommitId)
		if err != nil {
			return fmt.Errorf("Find CommitsBeforeUntil erro: %v", err)
		}
	}

	if err != nil {
		return fmt.Errorf("runUpdate.Commit repoId: %v", err)
	}

	ru, err := GetUserByName(repoUserName)
	if err != nil {
		return fmt.Errorf("runUpdate.GetUserByName: %v", err)
	}

	repos, err := GetRepositoryByName(ru.Id, repoName)
	if err != nil {
		return fmt.Errorf("runUpdate.GetRepositoryByName userId: %v", err)
	}

	// if tags push
	if strings.HasPrefix(refName, "refs/tags/") {
		tagName := git.RefEndName(refName)
		tag, err := repo.GetTag(tagName)
		if err != nil {
			log.GitLogger.Fatal("runUpdate.GetTag: %v", err)
		}

		var actEmail string
		if tag.Tagger != nil {
			actEmail = tag.Tagger.Email
		} else {
			cmt, err := tag.Commit()
			if err != nil {
				log.GitLogger.Fatal("runUpdate.GetTag Commit: %v", err)
			}
			actEmail = cmt.Committer.Email
		}

		commit := &base.PushCommits{}

		if err = CommitRepoAction(userId, ru.Id, userName, actEmail,
			repos.Id, repoUserName, repoName, refName, commit); err != nil {
			log.GitLogger.Fatal("runUpdate.models.CommitRepoAction: %s/%s:%v", repoUserName, repoName, err)
		}
		return
	}

	commits := make([]*base.PushCommit, 0)
	var maxCommits = 3
	var actEmail string
	for e := l.Front(); e != nil; e = e.Next() {
		commit := e.Value.(*git.Commit)

		if actEmail == "" {
			actEmail = commit.Committer.Email
		}
		commits = append(commits,
			&base.PushCommit{commit.Id.String(),
				commit.Message(),
				commit.Author.Email,
				commit.Author.Name})
		if len(commits) >= maxCommits {
			break
		}
	}

	//commits = append(commits, []string{lastCommit.Id().String(), lastCommit.Message()})
	if err = CommitRepoAction(userId, ru.Id, userName, actEmail,
		repos.Id, repoUserName, repoName, refName, &base.PushCommits{l.Len(), commits}); err != nil {
		return fmt.Errorf("runUpdate.models.CommitRepoAction: %s/%s:%v", repoUserName, repoName, err)
	}
	return nil
}<|MERGE_RESOLUTION|>--- conflicted
+++ resolved
@@ -16,13 +16,9 @@
 	"github.com/gogits/gogs/modules/log"
 )
 
-<<<<<<< HEAD
-func Update(refName, oldCommitId, newCommitId, userName, repoUserName, repoName string, userId int64) {
+func Update(refName, oldCommitId, newCommitId, userName, repoUserName, repoName string, userId int64) error {
 	//fmt.Println(refName, oldCommitId, newCommitId)
 	//fmt.Println(userName, repoUserName, repoName)
-=======
-func Update(refName, oldCommitId, newCommitId, userName, repoUserName, repoName string, userId int64) error {
->>>>>>> ee9b7f32
 	isNew := strings.HasPrefix(oldCommitId, "0000000")
 	if isNew &&
 		strings.HasPrefix(newCommitId, "0000000") {
@@ -107,6 +103,7 @@
 		return
 	}
 
+	// if commits push
 	commits := make([]*base.PushCommit, 0)
 	var maxCommits = 3
 	var actEmail string
